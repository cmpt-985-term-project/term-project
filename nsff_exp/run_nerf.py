import os, sys
import numpy as np
import json
import random
import time
import torch
import torch.nn as nn
import torch.nn.functional as F
from torch.utils.tensorboard import SummaryWriter
import cv2
from kornia import create_meshgrid
from tqdm import tqdm, trange

from render_utils import *
from run_nerf_helpers import *
from load_llff import *

# For performance profiling
import nvtx

# Experiment tracking
from clearml import Dataset

device = torch.device("cuda" if torch.cuda.is_available() else "cpu")
np.random.seed(1)
DEBUG = False

def config_parser():

    import configargparse
    parser = configargparse.ArgumentParser()
    parser.add_argument('--config', is_config_file=True, 
                        help='config file path')
    parser.add_argument("--expname", type=str, 
                        help='experiment name')
    parser.add_argument("--basedir", type=str, default='./logs/', 
                        help='where to store ckpts and logs')
    parser.add_argument("--datadir", type=str, default='./data/llff/fern',
                         help='input data directory')

    parser.add_argument("--render_lockcam_slowmo", action='store_true', 
                        help='render fixed view + slowmo')
    parser.add_argument("--render_slowmo_bt", action='store_true', 
                        help='render space-time interpolation')
    parser.add_argument("--final_height", type=int, default=288, 
                        help='training image height, default is 512x288')
    # training options
    parser.add_argument("--N_iters", type=int, default=360000,
                        help='number of training iterations')
    parser.add_argument("--netdepth", type=int, default=8, 
                        help='layers in network')
    parser.add_argument("--netwidth", type=int, default=256, 
                        help='channels per layer')
    parser.add_argument("--netdepth_fine", type=int, default=8, 
                        help='layers in fine network')
    parser.add_argument("--netwidth_fine", type=int, default=256, 
                        help='channels per layer in fine network')
    parser.add_argument("--N_rand", type=int, default=32*32*4, 
                        help='batch size (number of random rays per gradient step)')
    parser.add_argument("--lrate", type=float, default=5e-4, 
                        help='learning rate')
    parser.add_argument("--lrate_decay", type=int, default=300, 
                        help='exponential learning rate decay (in 1000 steps)')
    parser.add_argument("--chunk", type=int, default=1024*128, 
                        help='number of rays processed in parallel, decrease if running out of memory')
    parser.add_argument("--netchunk", type=int, default=1024*128, 
                        help='number of pts sent through network in parallel, decrease if running out of memory')
    parser.add_argument("--no_batching", action='store_true', 
                        help='only take random rays from 1 image at a time')
    parser.add_argument("--no_reload", action='store_true', 
                        help='do not reload weights from saved ckpt')
    parser.add_argument("--ft_path", type=str, default=None, 
                        help='specific weights npy file to reload for coarse network')

    # rendering options
    parser.add_argument("--N_samples", type=int, default=64, 
                        help='number of coarse samples per ray')
    parser.add_argument("--N_importance", type=int, default=0,
                        help='number of additional fine samples per ray')
    parser.add_argument("--perturb", type=float, default=1.,
                        help='set to 0. for no jitter, 1. for jitter')
    parser.add_argument("--use_viewdirs", action='store_true', 
                        help='use full 5D input instead of 3D')
    parser.add_argument("--i_embed", type=int, default=0, 
                        help='set 0 for default positional encoding, -1 for none')
    parser.add_argument("--multires", type=int, default=10, 
                        help='log2 of max freq for positional encoding (3D location)')
    parser.add_argument("--multires_views", type=int, default=4, 
                        help='log2 of max freq for positional encoding (2D direction)')
    parser.add_argument("--raw_noise_std", type=float, default=0., 
                        help='std dev of noise added to regularize sigma_a output, 1e0 recommended')

    parser.add_argument("--render_bt", action='store_true', 
                        help='render bullet time')

    parser.add_argument("--render_test", action='store_true', 
                        help='do not optimize, reload weights and render out render_poses path')
    parser.add_argument("--render_factor", type=int, default=0, 
                        help='downsampling factor to speed up rendering, set 4 or 8 for fast preview')

    # dataset options
    parser.add_argument("--dataset_type", type=str, default='llff', 
                        help='options: llff / blender / deepvoxels')
    parser.add_argument("--testskip", type=int, default=8, 
                        help='will load 1/N images from test/val sets, useful for large datasets like deepvoxels')

    ## blender flags
    parser.add_argument("--white_bkgd", action='store_true', 
                        help='set to render synthetic data on a white bkgd (always use for dvoxels)')

    ## llff flags
    parser.add_argument("--factor", type=int, default=8, 
                        help='downsample factor for LLFF images')
    parser.add_argument("--no_ndc", action='store_true', 
                        help='do not use normalized device coordinates (set for non-forward facing scenes)')
    parser.add_argument("--lindisp", action='store_true', 
                        help='sampling linearly in disparity rather than depth')
    parser.add_argument("--spherify", action='store_true', 
                        help='set for spherical 360 scenes')
    parser.add_argument("--llffhold", type=int, default=8, 
                        help='will take every 1/N images as LLFF test set, paper uses 8')

    parser.add_argument("--target_idx", type=int, default=10, 
                        help='target_idx')
    parser.add_argument("--num_extra_sample", type=int, default=512, 
                        help='num_extra_sample')
    parser.add_argument("--decay_depth_w", action='store_true', 
                        help='decay depth weights')
    parser.add_argument("--use_motion_mask", action='store_true', 
                        help='use motion segmentation mask for hard-mining data-driven initialization')
    parser.add_argument("--decay_optical_flow_w", action='store_true', 
                        help='decay optical flow weights')

    parser.add_argument("--w_depth",   type=float, default=0.04, 
                        help='weights of depth loss')
    parser.add_argument("--w_optical_flow", type=float, default=0.02, 
                        help='weights of optical flow loss')
    parser.add_argument("--w_sm", type=float, default=0.1, 
                        help='weights of scene flow smoothness')
    parser.add_argument("--w_sf_reg", type=float, default=0.1, 
                        help='weights of scene flow regularization')
    parser.add_argument("--w_cycle", type=float, default=0.1, 
                        help='weights of cycle consistency')
    parser.add_argument("--w_prob_reg", type=float, default=0.1, 
                        help='weights of disocculusion weights')

    parser.add_argument("--w_entropy", type=float, default=1e-3, 
                        help='w_entropy regularization weight')

    parser.add_argument("--decay_iteration", type=int, default=50, 
                        help='data driven priors decay iteration * 1000')

    parser.add_argument("--chain_sf", action='store_true', 
                        help='5 frame consistency if true, \
                             otherwise 3 frame consistency')

    parser.add_argument("--start_frame", type=int, default=0)
    parser.add_argument("--end_frame", type=int, default=50)

    # logging/saving options
    parser.add_argument("--i_print",   type=int, default=1000, 
                        help='frequency of console printout and metric loggin')
    parser.add_argument("--i_img",     type=int, default=1000, 
                        help='frequency of tensorboard image logging')
    parser.add_argument("--i_weights", type=int, default=10000, 
                        help='frequency of weight ckpt saving')

<<<<<<< HEAD
    # ClearML Integration Options
    parser.add_argument('--use_clearml', action='store_true',
                        help='use ClearML for experiment tracking')
    parser.add_argument("--dataset_project", type=str, default='CMPT-985',
                        help='ClearML project where dataset is to be found')
    parser.add_argument("--dataset_name", type=str, default='fern',
                        help='name of ClearML dataset')

    # CMPT-985 Term Project Options...
    parser.add_argument('--nerf_model', type=str, default='PyTorch',
                        help='NeRF architecture. Either Pytorch or CutlassMLP')
    parser.add_argument('--use_fp16', action='store_true',
                        help='use FP16-precision in models')
=======
    # Performance tuning flags
    parser.add_argument("--allow_tf32", action='store_true',
                        help='Enable TF32 tensor cores for matrix multiplication')
    parser.add_argument("--enable_fused_adam", action='store_true',
                        help='Enable fused kernel for Adam optimization - default False')
    parser.add_argument("--enable_pinned_memory", action='store_true',
                        help='Use pinned memory with data loaders')
>>>>>>> 665de60b

    return parser


def train():

    parser = config_parser()
    args = parser.parse_args()

    # Up-front performance changes
    # The flag below controls whether to allow TF32 on matmul. This flag defaults to False
    # in PyTorch 1.12 and later.
    if args.allow_tf32:
        torch.backends.cuda.matmul.allow_tf32 = True

    # Load data
    if args.use_clearml:
        datadir = Dataset.get(dataset_name=args.dataset_name, dataset_project=args.dataset_project).get_local_copy()
    else:
        datadir = args.datadir

    if args.dataset_type == 'llff':
        target_idx = args.target_idx
        images, depths, masks, poses, bds, \
        render_poses, ref_c2w, motion_coords = load_llff_data(datadir,
                                                            args.start_frame, args.end_frame,
                                                            args.factor,
                                                            target_idx=target_idx,
                                                            recenter=True, bd_factor=.9,
                                                            spherify=args.spherify, 
                                                            final_height=args.final_height)

        hwf = poses[0,:3,-1]
        poses = poses[:,:3,:4]
        print('Loaded llff', images.shape, render_poses.shape, hwf, datadir)
        i_test = []
        i_val = [] #i_test
        i_train = np.array([i for i in np.arange(int(images.shape[0])) if
                        (i not in i_test and i not in i_val)])

        print('DEFINING BOUNDS')
        if args.no_ndc:
            near = np.percentile(bds[:, 0], 5) * 0.8 #np.ndarray.min(bds) #* .9
            far = np.percentile(bds[:, 1], 95) * 1.1 #np.ndarray.max(bds) #* 1.
        else:
            near = 0.
            far = 1.

        print('NEAR FAR', near, far)
    else:
        print('ONLY SUPPORT LLFF!!!!!!!!')
        sys.exit()


    # Cast intrinsics to right types
    H, W, focal = hwf
    H, W = int(H), int(W)
    hwf = [H, W, focal]

    # Create log dir and copy the config file
    basedir = args.basedir
    args.expname = args.expname + '_F%02d-%02d'%(args.start_frame, args.end_frame)
    
    # args.expname = args.expname + '_sigma_rgb-%.2f'%(args.sigma_rgb) \
                # + '_use-rgb-w_' + str(args.use_rgb_w) + '_F%02d-%02d'%(args.start_frame, args.end_frame)
    
    expname = args.expname

    os.makedirs(os.path.join(basedir, expname), exist_ok=True)
    f = os.path.join(basedir, expname, 'args.txt')
    with open(f, 'w') as file:
        for arg in sorted(vars(args)):
            attr = getattr(args, arg)
            file.write('{} = {}\n'.format(arg, attr))
    if args.config is not None:
        f = os.path.join(basedir, expname, 'config.txt')
        with open(f, 'w') as file:
            file.write(open(args.config, 'r').read())

    # Create nerf model
    render_kwargs_train, render_kwargs_test, start, grad_vars, optimizer = create_nerf(args)
    global_step = start

    bds_dict = {
        'near' : near,
        'far' : far,
    }

    render_kwargs_train.update(bds_dict)
    render_kwargs_test.update(bds_dict)


    if args.render_bt:
        print('RENDER VIEW INTERPOLATION')
        
        render_poses = torch.Tensor(render_poses).to(device)
        print('target_idx ', target_idx)

        num_img = float(poses.shape[0])
        img_idx_embed = target_idx/float(num_img) * 2. - 1.0

        testsavedir = os.path.join(basedir, expname, 
                                'render-spiral-frame-%03d'%\
                                target_idx + '_{}_{:06d}'.format('test' if args.render_test else 'path', start))
        os.makedirs(testsavedir, exist_ok=True)
        with torch.no_grad():
            render_bullet_time(render_poses, img_idx_embed, num_img, hwf, 
                               args.chunk, render_kwargs_test, 
                               gt_imgs=images, savedir=testsavedir, 
                               render_factor=args.render_factor)

        return

    if args.render_lockcam_slowmo:
        print('RENDER TIME INTERPOLATION')

        num_img = float(poses.shape[0])
        ref_c2w = torch.Tensor(ref_c2w).to(device)
        print('target_idx ', target_idx)

        testsavedir = os.path.join(basedir, expname, 'render-lockcam-slowmo')
        os.makedirs(testsavedir, exist_ok=True)
        with torch.no_grad():
            render_lockcam_slowmo(args, ref_c2w, num_img, hwf,
                            render_kwargs_test,
                            gt_imgs=images, savedir=testsavedir,
                            target_idx=target_idx)

            return 

    if args.render_slowmo_bt:
        print('RENDER SLOW MOTION')

        curr_ts = 0
        render_poses = poses #torch.Tensor(poses).to(device)
        bt_poses = create_bt_poses(hwf) 
        bt_poses = bt_poses * 10

        with torch.no_grad():

            testsavedir = os.path.join(basedir, expname, 
                                    'render-slowmo_bt_{}_{:06d}'.format('test' if args.render_test else 'path', start))
            os.makedirs(testsavedir, exist_ok=True)
            images = torch.Tensor(images)#.to(device)

            print('render poses shape', render_poses.shape)
            render_slowmo_bt(depths, render_poses, bt_poses, 
                            hwf, args.chunk, render_kwargs_test,
                            gt_imgs=images, savedir=testsavedir, 
                            render_factor=args.render_factor, 
                            target_idx=10)
            # print('Done rendering', i,testsavedir)

        return

    # Prepare raybatch tensor if batching random rays
    N_rand = args.N_rand
    # Move training data to GPU
    images = torch.Tensor(images)#.to(device)
    depths = torch.Tensor(depths)#.to(device)
    masks = 1.0 - torch.Tensor(masks).to(device)

    poses = torch.Tensor(poses).to(device)

    N_iters = args.N_iters
    print('Begin')
    print('TRAIN views are', i_train)
    print('TEST views are', i_test)
    print('VAL views are', i_val)
    uv_grid = create_meshgrid(H, W, normalized_coordinates=False)[0].cuda() # (H, W, 2)

    # Summary writers
    writer = SummaryWriter(os.path.join(basedir, 'summaries', expname))
    num_img = float(images.shape[0])
    
    decay_iteration = max(args.decay_iteration, 
                          args.end_frame - args.start_frame)
    decay_iteration = min(decay_iteration, 250)

    chain_bwd = 0

    start = start + 1
    for i in trange(start, N_iters, mininterval=60, maxinterval=60):
        with nvtx.annotate(f'Training iteration {i}'):
            chain_bwd = 1 - chain_bwd
            time0 = time.time()

            # Random from one image
            img_i = np.random.choice(i_train)

            if i % (decay_iteration * 1000) == 0:
                torch.cuda.empty_cache()

            target = images[img_i].cuda()
            pose = poses[img_i, :3,:4]
            depth_gt = depths[img_i].cuda()
            hard_coords = torch.Tensor(motion_coords[img_i]).cuda()
            mask_gt = masks[img_i].cuda()

            if img_i == 0:
                flow_fwd, fwd_mask = read_optical_flow(datadir, img_i,
                                                       args.start_frame, fwd=True)
                flow_bwd, bwd_mask = np.zeros_like(flow_fwd), np.zeros_like(fwd_mask)
            elif img_i == num_img - 1:
                flow_bwd, bwd_mask = read_optical_flow(datadir, img_i,
                                                       args.start_frame, fwd=False)
                flow_fwd, fwd_mask = np.zeros_like(flow_bwd), np.zeros_like(bwd_mask)
            else:
                flow_fwd, fwd_mask = read_optical_flow(datadir,
                                                       img_i, args.start_frame, 
                                                       fwd=True)
                flow_bwd, bwd_mask = read_optical_flow(datadir,
                                                       img_i, args.start_frame, 
                                                       fwd=False)

            flow_fwd = torch.Tensor(flow_fwd).cuda()
            fwd_mask = torch.Tensor(fwd_mask).cuda()
        
            flow_bwd = torch.Tensor(flow_bwd).cuda()
            bwd_mask = torch.Tensor(bwd_mask).cuda()

            # more correct way for flow loss
            flow_fwd = flow_fwd + uv_grid
            flow_bwd = flow_bwd + uv_grid

            if N_rand is not None:
                rays_o, rays_d = get_rays(H, W, focal, torch.Tensor(pose))  # (H, W, 3), (H, W, 3)
                coords = torch.stack(torch.meshgrid(torch.linspace(0, H-1, H), torch.linspace(0, W-1, W)), -1)  # (H, W, 2)
                coords = torch.reshape(coords, [-1,2])  # (H * W, 2)

                if args.use_motion_mask and i < decay_iteration * 1000:
                    num_extra_sample = args.num_extra_sample
                    select_inds_hard = np.random.choice(hard_coords.shape[0], 
                                                        size=[min(hard_coords.shape[0], 
                                                            num_extra_sample)], 
                                                        replace=False)  # (N_rand,)
                    select_inds_all = np.random.choice(coords.shape[0], 
                                                    size=[N_rand], 
                                                    replace=False)  # (N_rand,)

                    select_coords_hard = hard_coords[select_inds_hard].long()
                    select_coords_all = coords[select_inds_all].long()

                    select_coords = torch.cat([select_coords_all, select_coords_hard], 0)

                else:
                    select_inds = np.random.choice(coords.shape[0], 
                                                size=[N_rand], 
                                                replace=False)  # (N_rand,)
                    select_coords = coords[select_inds].long()  # (N_rand, 2)
                
                rays_o = rays_o[select_coords[:, 0], 
                                select_coords[:, 1]]  # (N_rand, 3)
                rays_d = rays_d[select_coords[:, 0], 
                                select_coords[:, 1]]  # (N_rand, 3)
                batch_rays = torch.stack([rays_o, rays_d], 0)
                target_rgb = target[select_coords[:, 0], 
                                    select_coords[:, 1]]  # (N_rand, 3)
                target_depth = depth_gt[select_coords[:, 0], 
                                    select_coords[:, 1]]
                target_mask = mask_gt[select_coords[:, 0], 
                                    select_coords[:, 1]].unsqueeze(-1)

                target_of_fwd = flow_fwd[select_coords[:, 0], 
                                        select_coords[:, 1]]
                target_fwd_mask = fwd_mask[select_coords[:, 0], 
                                        select_coords[:, 1]].unsqueeze(-1)#.repeat(1, 2)

                target_of_bwd = flow_bwd[select_coords[:, 0], 
                                        select_coords[:, 1]]
                target_bwd_mask = bwd_mask[select_coords[:, 0], 
                                        select_coords[:, 1]].unsqueeze(-1)#.repeat(1, 2)

            img_idx_embed = img_i/num_img * 2. - 1.0

            #####  Core optimization loop  #####
            if args.chain_sf and i > decay_iteration * 1000 * 2:
                chain_5frames = True
            else:
                chain_5frames = False

            ret = render(img_idx_embed, 
                        chain_bwd, 
                        chain_5frames,
                        num_img, H, W, focal, 
                        chunk=args.chunk, 
                        rays=batch_rays,
                        verbose=i < 10, retraw=True,
                        **render_kwargs_train)

            pose_post = poses[min(img_i + 1, int(num_img) - 1), :3,:4]
            pose_prev = poses[max(img_i - 1, 0), :3,:4]

            render_of_fwd, render_of_bwd = compute_optical_flow(pose_post, 
                                                                pose, pose_prev, 
                                                                H, W, focal, 
                                                                ret)

            optimizer.zero_grad()

            weight_map_post = ret['prob_map_post']
            weight_map_prev = ret['prob_map_prev']

            weight_post = 1. - ret['raw_prob_ref2post']
            weight_prev = 1. - ret['raw_prob_ref2prev']
            prob_reg_loss = args.w_prob_reg * (torch.mean(torch.abs(ret['raw_prob_ref2prev'])) \
                                    + torch.mean(torch.abs(ret['raw_prob_ref2post'])))

            # dynamic rendering loss
            if i <= decay_iteration * 1000:
                # dynamic rendering loss
                render_loss = img2mse(ret['rgb_map_ref_dy'], target_rgb)
                render_loss += compute_mse(ret['rgb_map_post_dy'], 
                                        target_rgb, 
                                        weight_map_post.unsqueeze(-1))
                render_loss += compute_mse(ret['rgb_map_prev_dy'], 
                                        target_rgb, 
                                        weight_map_prev.unsqueeze(-1))
            else:
                print('only compute dynamic render loss in masked region')
                weights_map_dd = ret['weights_map_dd'].unsqueeze(-1).detach()

                # dynamic rendering loss
                render_loss = compute_mse(ret['rgb_map_ref_dy'], 
                                        target_rgb, 
                                        weights_map_dd)
                render_loss += compute_mse(ret['rgb_map_post_dy'], 
                                        target_rgb, 
                                        weight_map_post.unsqueeze(-1) * weights_map_dd)
                render_loss += compute_mse(ret['rgb_map_prev_dy'], 
                                        target_rgb, 
                                        weight_map_prev.unsqueeze(-1) * weights_map_dd)

            # union rendering loss
            render_loss += img2mse(ret['rgb_map_ref'][:N_rand, ...], 
                                target_rgb[:N_rand, ...])

            sf_cycle_loss = args.w_cycle * compute_mae(ret['raw_sf_ref2post'], 
                                                    -ret['raw_sf_post2ref'], 
                                                    weight_post.unsqueeze(-1), dim=3) 
            sf_cycle_loss += args.w_cycle * compute_mae(ret['raw_sf_ref2prev'], 
                                                        -ret['raw_sf_prev2ref'], 
                                                        weight_prev.unsqueeze(-1), dim=3)
            
            # regularization loss
            render_sf_ref2prev = torch.sum(ret['weights_ref_dy'].unsqueeze(-1) * ret['raw_sf_ref2prev'], -1)
            render_sf_ref2post = torch.sum(ret['weights_ref_dy'].unsqueeze(-1) * ret['raw_sf_ref2post'], -1)

            sf_reg_loss = args.w_sf_reg * (torch.mean(torch.abs(render_sf_ref2prev)) \
                                        + torch.mean(torch.abs(render_sf_ref2post))) 

            divsor = i // (decay_iteration * 1000)

            decay_rate = 10

            if args.decay_depth_w:
                w_depth = args.w_depth/(decay_rate ** divsor)
            else:
                w_depth = args.w_depth

            if args.decay_optical_flow_w:
                w_of = args.w_optical_flow/(decay_rate ** divsor)
            else:
                w_of = args.w_optical_flow

            depth_loss = w_depth * compute_depth_loss(ret['depth_map_ref_dy'], -target_depth)

            if img_i == 0:
                flow_loss = w_of * compute_mae(render_of_fwd, 
                                            target_of_fwd, 
                                            target_fwd_mask)#torch.sum(torch.abs(render_of_fwd - target_of_fwd) * target_fwd_mask)/(torch.sum(target_fwd_mask) + 1e-8)
            elif img_i == num_img - 1:
                flow_loss = w_of * compute_mae(render_of_bwd, 
                                            target_of_bwd, 
                                            target_bwd_mask)#torch.sum(torch.abs(render_of_bwd - target_of_bwd) * target_bwd_mask)/(torch.sum(target_bwd_mask) + 1e-8)
            else:
                flow_loss = w_of * compute_mae(render_of_fwd, 
                                            target_of_fwd, 
                                            target_fwd_mask)#torch.sum(torch.abs(render_of_fwd - target_of_fwd) * target_fwd_mask)/(torch.sum(target_fwd_mask) + 1e-8)
                flow_loss += w_of * compute_mae(render_of_bwd, 
                                            target_of_bwd, 
                                            target_bwd_mask)#torch.sum(torch.abs(render_of_bwd - target_of_bwd) * target_bwd_mask)/(torch.sum(target_bwd_mask) + 1e-8)

            # scene flow smoothness loss
            sf_sm_loss = args.w_sm * (compute_sf_sm_loss(ret['raw_pts_ref'], 
                                                        ret['raw_pts_post'], 
                                                        H, W, focal) \
                                    + compute_sf_sm_loss(ret['raw_pts_ref'], 
                                                        ret['raw_pts_prev'], 
                                                        H, W, focal))

            # scene flow least kinectic loss
            sf_sm_loss += args.w_sm * compute_sf_lke_loss(ret['raw_pts_ref'], 
                                                        ret['raw_pts_post'], 
                                                        ret['raw_pts_prev'], 
                                                        H, W, focal)
            sf_sm_loss += args.w_sm * compute_sf_lke_loss(ret['raw_pts_ref'], 
                                                        ret['raw_pts_post'], 
                                                        ret['raw_pts_prev'], 
                                                        H, W, focal)
            entropy_loss = args.w_entropy * torch.mean(-ret['raw_blend_w'] * torch.log(ret['raw_blend_w'] + 1e-8))

            # # ======================================  two-frames chain loss ===============================
            if chain_bwd:
                sf_sm_loss += args.w_sm * compute_sf_lke_loss(ret['raw_pts_prev'], 
                                                            ret['raw_pts_ref'], 
                                                            ret['raw_pts_pp'], 
                                                            H, W, focal)

            else:
                sf_sm_loss += args.w_sm * compute_sf_lke_loss(ret['raw_pts_post'], 
                                                            ret['raw_pts_pp'], 
                                                            ret['raw_pts_ref'], 
                                                            H, W, focal)

            if chain_5frames:
                print('5 FRAME RENDER LOSS ADDED') 
                render_loss += compute_mse(ret['rgb_map_pp_dy'], 
                                        target_rgb, 
                                        weights_map_dd)


            loss = sf_reg_loss + sf_cycle_loss + \
                render_loss + flow_loss + \
                sf_sm_loss + prob_reg_loss + \
                depth_loss + entropy_loss 

            with nvtx.annotate("back propagation"):
                loss.backward()

            with nvtx.annotate("optimizer step"):
                optimizer.step()

            # NOTE: IMPORTANT!
            ###   update learning rate   ###
            decay_rate = 0.1
            decay_steps = args.lrate_decay * 1000
            new_lrate = args.lrate * (decay_rate ** (global_step / decay_steps))
            for param_group in optimizer.param_groups:
                param_group['lr'] = new_lrate
            ################################

            dt = time.time()-time0

            # Rest is logging

            # Save network weights
            if i%args.i_weights==0 and i > 0:
                path = os.path.join(basedir, expname, '{:06d}.tar'.format(i))

                if args.N_importance > 0:
                    torch.save({
                        'global_step': global_step,
                        'network_fn_state_dict': render_kwargs_train['network_fn'].state_dict(),
                        'network_rigid': render_kwargs_train['network_rigid'].state_dict(),
                        'optimizer_state_dict': optimizer.state_dict(),
                    }, path)
                
                else:
                    torch.save({
                        'global_step': global_step,
                        'network_fn_state_dict': render_kwargs_train['network_fn'].state_dict(),
                        'network_rigid': render_kwargs_train['network_rigid'].state_dict(),
                        'optimizer_state_dict': optimizer.state_dict(),
                    }, path)

                print('Saved checkpoints at', path)

            # Write scalars to log
            if i % args.i_print == 0 and i > 0:
                writer.add_scalar("loss", loss.item(), i)
                
                writer.add_scalar("render_loss", render_loss.item(), i)
                writer.add_scalar("depth_loss", depth_loss.item(), i)
                writer.add_scalar("flow_loss", flow_loss.item(), i)
                writer.add_scalar("prob_reg_loss", prob_reg_loss.item(), i)

                writer.add_scalar("sf_reg_loss", sf_reg_loss.item(), i)
                writer.add_scalar("sf_cycle_loss", sf_cycle_loss.item(), i)
                writer.add_scalar("sf_sm_loss", sf_sm_loss.item(), i)

            # Generate and save images (RGB, depth map, etc) to log
            if i%args.i_img == 0 and i > 0:
                # img_i = np.random.choice(i_val)
                target = images[img_i]
                pose = poses[img_i, :3,:4]
                target_depth = depths[img_i] - torch.min(depths[img_i])

                # img_idx_embed = img_i/num_img * 2. - 1.0

                # if img_i == 0:
                #     flow_fwd, fwd_mask = read_optical_flow(datadir, img_i,
                #                                            args.start_frame, fwd=True)
                #     flow_bwd, bwd_mask = np.zeros_like(flow_fwd), np.zeros_like(fwd_mask)
                # elif img_i == num_img - 1:
                #     flow_bwd, bwd_mask = read_optical_flow(datadir, img_i,
                #                                            args.start_frame, fwd=False)
                #     flow_fwd, fwd_mask = np.zeros_like(flow_bwd), np.zeros_like(bwd_mask)
                # else:
                #     flow_fwd, fwd_mask = read_optical_flow(datadir,
                #                                            img_i, args.start_frame, 
                #                                            fwd=True)
                #     flow_bwd, bwd_mask = read_optical_flow(datadir,
                #                                            img_i, args.start_frame, 
                #                                            fwd=False)

                # flow_fwd_rgb = torch.Tensor(flow_to_image(flow_fwd)/255.)#.cuda()
                # writer.add_image("val/gt_flow_fwd", 
                #                 flow_fwd_rgb, global_step=i, dataformats='HWC')
                # flow_bwd_rgb = torch.Tensor(flow_to_image(flow_bwd)/255.)#.cuda()
                # writer.add_image("val/gt_flow_bwd", 
                #                 flow_bwd_rgb, global_step=i, dataformats='HWC')

                with torch.no_grad():
                    ret = render(img_idx_embed, 
                                chain_bwd, False,
                                num_img, H, W, focal, 
                                chunk=1024*16, 
                                c2w=pose,
                                **render_kwargs_test)

                    # pose_post = poses[min(img_i + 1, int(num_img) - 1), :3,:4]
                    # pose_prev = poses[max(img_i - 1, 0), :3,:4]
                    # render_of_fwd, render_of_bwd = compute_optical_flow(pose_post, pose, pose_prev, 
                    #                                                     H, W, focal, ret, n_dim=2)

                    # render_flow_fwd_rgb = torch.Tensor(flow_to_image(render_of_fwd.cpu().numpy())/255.)#.cuda()
                    # render_flow_bwd_rgb = torch.Tensor(flow_to_image(render_of_bwd.cpu().numpy())/255.)#.cuda()
                    
                    writer.add_image("val/rgb_map_ref", torch.clamp(ret['rgb_map_ref'], 0., 1.), 
                                    global_step=i, dataformats='HWC')
                    writer.add_image("val/depth_map_ref", normalize_depth(ret['depth_map_ref']), 
                                    global_step=i, dataformats='HW')

                    writer.add_image("val/rgb_map_static", torch.clamp(ret['rgb_map_rig'], 0., 1.),
                                    global_step=i, dataformats='HWC')
                    writer.add_image("val/depth_map_static", normalize_depth(ret['depth_map_rig']),
                                    global_step=i, dataformats='HW')

                    writer.add_image("val/rgb_map_ref_dy", torch.clamp(ret['rgb_map_ref_dy'], 0., 1.),
                                    global_step=i, dataformats='HWC')
                    writer.add_image("val/depth_map_ref_dy", normalize_depth(ret['depth_map_ref_dy']),
                                    global_step=i, dataformats='HW')

                    # writer.add_image("val/rgb_map_pp_dy", torch.clamp(ret['rgb_map_pp_dy'], 0., 1.), 
                                    # global_step=i, dataformats='HWC')

                    writer.add_image("val/gt_rgb", target,
                                    global_step=i, dataformats='HWC')
                    writer.add_image("val/monocular_disp",
                                    torch.clamp(target_depth /percentile(target_depth, 97), 0., 1.),
                                    global_step=i, dataformats='HW')

                    writer.add_image("val/weights_map_dd",
                                    ret['weights_map_dd'],
                                    global_step=i,
                                    dataformats='HW')

            global_step += 1

if __name__=='__main__':
    torch.set_default_tensor_type('torch.cuda.FloatTensor')
    train()<|MERGE_RESOLUTION|>--- conflicted
+++ resolved
@@ -165,7 +165,6 @@
     parser.add_argument("--i_weights", type=int, default=10000, 
                         help='frequency of weight ckpt saving')
 
-<<<<<<< HEAD
     # ClearML Integration Options
     parser.add_argument('--use_clearml', action='store_true',
                         help='use ClearML for experiment tracking')
@@ -179,15 +178,12 @@
                         help='NeRF architecture. Either Pytorch or CutlassMLP')
     parser.add_argument('--use_fp16', action='store_true',
                         help='use FP16-precision in models')
-=======
-    # Performance tuning flags
     parser.add_argument("--allow_tf32", action='store_true',
                         help='Enable TF32 tensor cores for matrix multiplication')
     parser.add_argument("--enable_fused_adam", action='store_true',
                         help='Enable fused kernel for Adam optimization - default False')
     parser.add_argument("--enable_pinned_memory", action='store_true',
                         help='Use pinned memory with data loaders')
->>>>>>> 665de60b
 
     return parser
 
