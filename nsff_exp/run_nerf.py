--- conflicted
+++ resolved
@@ -365,11 +365,7 @@
 
     # Note: bfloat16 has the same range as float32, at the cost of precision.
     if args.use_amp:
-<<<<<<< HEAD
         autocast_context = torch.autocast(device_type="cuda", dtype=torch.bfloat16)
-=======
-        autocast_context = torch.autocast(device_type="cuda", dtype=torch.float16)
->>>>>>> ac4e9e32
         loss_scaler = torch.cuda.amp.GradScaler()
     else:
         autocast_context = contextlib.nullcontext()
@@ -488,7 +484,7 @@
                             rays=batch_rays,
                             verbose=i < 10, retraw=True,
                             **render_kwargs_train)
-<<<<<<< HEAD
+
                 pose_post = poses[min(img_i + 1, int(num_img) - 1), :3,:4]
                 pose_prev = poses[max(img_i - 1, 0), :3,:4]
 
@@ -528,8 +524,6 @@
                     render_loss += compute_mse(ret['rgb_map_prev_dy'], 
                                             target_rgb, 
                                             weight_map_prev.unsqueeze(-1) * weights_map_dd)
-
-                
 
                 # union rendering loss
                 render_loss += img2mse(ret['rgb_map_ref'][:N_rand, ...], 
@@ -592,120 +586,12 @@
                 # scene flow temporal smoothness loss
                 # Equation 2 in supplementary material
                 scene_flow_smoothness_loss += args.w_sm * \
-=======
-
-                pose_post = poses[min(img_i + 1, int(num_img) - 1), :3,:4]
-                pose_prev = poses[max(img_i - 1, 0), :3,:4]
-
-                render_of_fwd, render_of_bwd = compute_optical_flow(pose_post, 
-                                                                    pose, pose_prev, 
-                                                                    H, W, focal, 
-                                                                    ret)
-
-                weight_map_post = ret['prob_map_post']
-                weight_map_prev = ret['prob_map_prev']
-
-                weight_post = 1. - ret['raw_prob_ref2post']
-                weight_prev = 1. - ret['raw_prob_ref2prev']
-                prob_reg_loss = args.w_prob_reg * (torch.mean(torch.abs(ret['raw_prob_ref2prev'])) \
-                                        + torch.mean(torch.abs(ret['raw_prob_ref2post'])))
-
-                # dynamic rendering loss
-                if i <= decay_iteration * 1000:
-                    # dynamic rendering loss
-                    render_loss = img2mse(ret['rgb_map_ref_dy'], target_rgb)
-                    render_loss += compute_mse(ret['rgb_map_post_dy'], 
-                                            target_rgb, 
-                                            weight_map_post.unsqueeze(-1))
-                    render_loss += compute_mse(ret['rgb_map_prev_dy'], 
-                                            target_rgb, 
-                                            weight_map_prev.unsqueeze(-1))
-                else:
-                    weights_map_dd = ret['weights_map_dd'].unsqueeze(-1).detach()
-
-                    # dynamic rendering loss
-                    render_loss = compute_mse(ret['rgb_map_ref_dy'], 
-                                            target_rgb, 
-                                            weights_map_dd)
-                    render_loss += compute_mse(ret['rgb_map_post_dy'], 
-                                            target_rgb, 
-                                            weight_map_post.unsqueeze(-1) * weights_map_dd)
-                    render_loss += compute_mse(ret['rgb_map_prev_dy'], 
-                                            target_rgb, 
-                                            weight_map_prev.unsqueeze(-1) * weights_map_dd)
-
-                # union rendering loss
-                render_loss += img2mse(ret['rgb_map_ref'][:N_rand, ...], 
-                                    target_rgb[:N_rand, ...])
-
-                sf_cycle_loss = args.w_cycle * compute_mae(ret['raw_sf_ref2post'], 
-                                                        -ret['raw_sf_post2ref'], 
-                                                        weight_post.unsqueeze(-1), dim=3) 
-                sf_cycle_loss += args.w_cycle * compute_mae(ret['raw_sf_ref2prev'], 
-                                                            -ret['raw_sf_prev2ref'], 
-                                                            weight_prev.unsqueeze(-1), dim=3)
-                
-                # regularization loss
-                render_sf_ref2prev = torch.sum(ret['weights_ref_dy'].unsqueeze(-1) * ret['raw_sf_ref2prev'], -1)
-                render_sf_ref2post = torch.sum(ret['weights_ref_dy'].unsqueeze(-1) * ret['raw_sf_ref2post'], -1)
-
-                sf_reg_loss = args.w_sf_reg * (torch.mean(torch.abs(render_sf_ref2prev)) \
-                                            + torch.mean(torch.abs(render_sf_ref2post))) 
-
-                divsor = i // (decay_iteration * 1000)
-
-                decay_rate = 10
-
-                if args.decay_depth_w:
-                    w_depth = args.w_depth/(decay_rate ** divsor)
-                else:
-                    w_depth = args.w_depth
-
-                if args.decay_optical_flow_w:
-                    w_of = args.w_optical_flow/(decay_rate ** divsor)
-                else:
-                    w_of = args.w_optical_flow
-
-                depth_loss = w_depth * compute_depth_loss(ret['depth_map_ref_dy'], -target_depth)
-
-                if img_i == 0:
-                    flow_loss = w_of * compute_mae(render_of_fwd, 
-                                                target_of_fwd, 
-                                                target_fwd_mask)
-                elif img_i == num_img - 1:
-                    flow_loss = w_of * compute_mae(render_of_bwd, 
-                                                target_of_bwd, 
-                                                target_bwd_mask)
-                else:
-                    flow_loss = w_of * compute_mae(render_of_fwd, 
-                                                target_of_fwd, 
-                                                target_fwd_mask)
-                    flow_loss += w_of * compute_mae(render_of_bwd, 
-                                                target_of_bwd, 
-                                                target_bwd_mask)
-
-                # scene flow spatial smoothness loss
-                # Equation 1 in supplementary material
-                scene_flow_smoothness_loss = args.w_sm * \
-                    compute_scene_flow_spatial_smoothness(ret['raw_pts_ref'], ret['raw_pts_post'], H, W, focal)
-
-                scene_flow_smoothness_loss += args.w_sm * \
-                    compute_scene_flow_spatial_smoothness(ret['raw_pts_ref'], ret['raw_pts_prev'], H, W, focal)
-
-                # scene flow temporal smoothness loss
-                # Equation 2 in supplementary material
-                scene_flow_smoothness_loss += args.w_sm * \
->>>>>>> ac4e9e32
                     compute_scene_flow_temporal_smoothness(ret['raw_pts_ref'], ret['raw_pts_post'], ret['raw_pts_prev'], H, W, focal)
 
                 scene_flow_smoothness_loss += args.w_sm * \
                     compute_scene_flow_temporal_smoothness(ret['raw_pts_ref'], ret['raw_pts_post'], ret['raw_pts_prev'], H, W, focal)
 
-<<<<<<< HEAD
-                entropy_loss = args.w_entropy * torch.mean(-ret['raw_blend_w'] * torch.log(ret['raw_blend_w'] + 1e-8))
-=======
                 entropy_loss = args.w_entropy * torch.mean(-ret['raw_blend_w'] * torch.log(ret['raw_blend_w'] + 1e-7))
->>>>>>> ac4e9e32
 
                 # # ======================================  two-frames chain loss ===============================
                 if chain_bwd:
@@ -715,7 +601,6 @@
                 else:
                     scene_flow_smoothness_loss += args.w_sm * \
                         compute_scene_flow_temporal_smoothness(ret['raw_pts_post'], ret['raw_pts_pp'], ret['raw_pts_ref'], H, W, focal)
-<<<<<<< HEAD
 
                 if chain_5frames:
                     render_loss += compute_mse(ret['rgb_map_pp_dy'], 
@@ -728,20 +613,6 @@
                     scene_flow_smoothness_loss + prob_reg_loss + \
                     depth_loss + entropy_loss
 
-=======
-
-                if chain_5frames:
-                    render_loss += compute_mse(ret['rgb_map_pp_dy'], 
-                                            target_rgb, 
-                                            weights_map_dd)
-
-
-                loss = sf_reg_loss + sf_cycle_loss + \
-                    render_loss + flow_loss + \
-                    scene_flow_smoothness_loss + prob_reg_loss + \
-                    depth_loss + entropy_loss
-
->>>>>>> ac4e9e32
             optimizer.zero_grad()
             if args.use_amp:
                 loss_scaler.scale(loss).backward()
@@ -772,12 +643,7 @@
                 writer.add_scalar("render_loss", render_loss.item(), i)
                 writer.add_scalar("depth_loss", depth_loss.item(), i)
                 writer.add_scalar("flow_loss", flow_loss.item(), i)
-<<<<<<< HEAD
-                writer.add_scalar("prob_reg_loss", prob_reg_loss.item(), i)
-=======
                 writer.add_scalar("disocclusion_loss", prob_reg_loss.item(), i)
->>>>>>> ac4e9e32
-
                 writer.add_scalar("sf_reg_loss", sf_reg_loss.item(), i)
                 writer.add_scalar("sf_cycle_loss", sf_cycle_loss.item(), i)
                 writer.add_scalar("scene_flow_smoothness_loss", scene_flow_smoothness_loss.item(), i)
